--- conflicted
+++ resolved
@@ -228,11 +228,7 @@
     : {}
 
   return (
-<<<<<<< HEAD
-    <div className='hidden md:block relative min-h-screen bg-gradient-to-br from-zinc-950 via-zinc-900 to-black text-white'>
-=======
     <div className='relative min-h-screen bg-gradient-to-br from-zinc-950 via-zinc-900 to-black text-white'>
->>>>>>> 56ed9861
       {/* Navigation - Hidden on landing page */}
       {currentSection !== 0 && (
         <Navigation
